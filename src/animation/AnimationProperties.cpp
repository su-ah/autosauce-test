--- conflicted
+++ resolved
@@ -114,25 +114,8 @@
  * Returns the model matrix for this object.
  * A model matrix places the object in the correct point in world space
 */
-<<<<<<< HEAD
-Eigen::Affine3d AnimationProperties::getModelMatrix() {
+Eigen::Affine3d getModelMatrix() {
     return Eigen::Affine3d::Identity();
-}
-
-void AnimationProperties::computeBoundingBoxHierarchy(
-    const std::vector<Eigen::Vector3d> &vertices,
-    const std::vector<unsigned int> &indices
-) {
-    boundingBoxes.clear();
-
-    for (size_t i = 0; i < indices.size(); i += 3) {
-        Eigen::AlignedBox3d box;
-        box.setEmpty();
-        box.extend(vertices[indices[i]]);
-        box.extend(vertices[indices[i + 1]]);
-        box.extend(vertices[indices[i + 2]]);
-        boundingBoxes.push_back(box);
-    }
 }
 
 bool AnimationProperties::boxesOverlap(
@@ -140,8 +123,4 @@
     const Eigen::AlignedBox3d &b
 ) const {
     return a.intersects(b);
-=======
-Eigen::Affine3d getModelMatrix() {
-    return Eigen::Affine3d::Identity();
->>>>>>> 9e592fb7
 }